seed: 1337
entity: irodkin
project: temporal_pooling
log: True    # wandb logging

# FIXME: using &key/*key is error prone with sweeps overwriting
.shared_params:
  n_states: &n_states 30
  tp_output_size: &tp_output_size 4000
#  n_states: &n_states 10
#  tp_output_size: &tp_output_size 400

experiment:
  n_policies: 5
  epochs: 4
  policy_repeats: 20
#  n_policies: 3
#  epochs: 2
#  policy_repeats: 4
  steps_per_policy: *n_states
<<<<<<< HEAD
  policy_selection_rule: 'ordered'
  temporal_pooler: ablation_utp
=======
  policy_selection_rule: ordered
  temporal_pooler: sandwich_tp
>>>>>>> 6144c03a

generator:
  _type_: synthetic
  n_states: *n_states
  n_actions: &n_actions 4
  state_encoder: bucket
  action_encoder: bucket
  policy_similarity: 0.5

state_encoders:
  bucket:
    _type_: int_bucket
    n_values: *n_states
    bucket_size: 3

action_encoders:
  bucket:
    _type_: int_bucket
    n_values: *n_actions
    bucket_size: 10

temporal_poolers:
  union_sdr:
    _type_: UnionSdr
    columnDimensions: [*tp_output_size]
    localAreaDensity: 0.01
    maxUnionActivity: &tp_output_sparsity 0.01
    activeOverlapWeight: 1
    predictedActiveOverlapWeight: 2
    exciteFunctionType: Logistic
    decayFunctionType: Exponential
    decayTimeConst: 10.0
    synPermPredActiveInc: 0.1
    synPermPreviousPredActiveInc: 0.05
    historyLength: 20
    minHistory: 3
    boostStrength: 0.0
    globalInhibition: True
    dutyCyclePeriod: 1000
    minPctOverlapDutyCycle: 0.001
    numActiveColumnsPerInhArea: 0
    potentialPct: 0.5
    stimulusThreshold: 3
    synPermConnected: 0.5
    synPermActiveInc: 0.1
    synPermInactiveDec: 0.01
    wrapAround: False

  ablation_utp:
    _type_: AblationUtp
    columnDimensions: [*tp_output_size]
    localAreaDensity: 0.01
    maxUnionActivity: 0.01
    activeOverlapWeight: 1
    predictedActiveOverlapWeight: 2
    exciteFunctionType: Logistic
    decayFunctionType: Exponential
    decayTimeConst: 10.0
    synPermPredActiveInc: 0.1
    synPermPreviousPredActiveInc: 0.05
    historyLength: 20
    minHistory: 3
    boostStrength: 0.0
    globalInhibition: True
    dutyCyclePeriod: 1000
    minPctOverlapDutyCycle: 0.001
    numActiveColumnsPerInhArea: 0
    potentialPct: 0.5
    stimulusThreshold: 3
    synPermConnected: 0.5
    synPermActiveInc: 0.1
    synPermInactiveDec: 0.01
    wrapAround: False
    # ablation
    first_boosting: False
    second_boosting: False
    untemporal_learning: True
    union_learning: True
    history_learning: True

  custom_utp:
    _type_: CustomUtp
    inputDimensions: ...
    columnDimensions: [*tp_output_size]
    initial_pooling: 0.5
    pooling_decay: 0.1
    permanence_inc: 0.1
    permanence_dec: 0.01
    sparsity: 0.004
    active_weight: 0.5
    predicted_weight: 2.0
    receptive_field_sparsity: 0.5
    activation_threshold: 0.6
    history_length: 20
    union_sdr_sparsity: 0.01
    prev_perm_inc: 0.05

  sandwich_tp:
    _type_: SandwichTp
    initial_pooling: 1.
    pooling_decay: 0.05
    lower_sp_conf:
      columnDimensions: [*tp_output_size]
      boostStrength: 0.
      localAreaDensity: 0.01
      globalInhibition: True
      dutyCyclePeriod: 1000
      minPctOverlapDutyCycle: 0.001
      numActiveColumnsPerInhArea: 0
      potentialPct: 0.5
      stimulusThreshold: 3
      synPermConnected: 0.5
      synPermActiveInc: 0.1
      synPermInactiveDec: 0.01
      wrapAround: False
    upper_sp_conf:
      columnDimensions: [*tp_output_size]
      boostStrength: 0.
      localAreaDensity: 0.01
      globalInhibition: True
      dutyCyclePeriod: 1000
      minPctOverlapDutyCycle: 0.001
      numActiveColumnsPerInhArea: 0
      potentialPct: 0.5
      stimulusThreshold: 3
      synPermConnected: 0.5
      synPermActiveInc: 0.1
      synPermInactiveDec: 0.01
      wrapAround: False


temporal_memory:
  cells_per_column: 16
  # apical feedback
  feedback_cells: *tp_output_size
  sample_size_apical: *tp_output_sparsity
  activation_threshold_apical: 0.9
  learning_threshold_apical: 0.8
  connected_threshold_apical: 0.5
  permanence_increment_apical: 0.1
  permanence_decrement_apical: 0.01
  initial_permanence_apical: 0.4
  predicted_segment_decrement_apical: 0.001
  max_segments_per_cell_apical: 32
  # basal context
  activation_threshold_basal: 1.0
  learning_threshold_basal: 1.0
  connected_threshold_basal: 0.5
  permanence_increment_basal: 0.1
  permanence_decrement_basal: 0.01
  initial_permanence_basal: 0.4
  predicted_segment_decrement_basal: 0.001
  max_segments_per_cell_basal: 32
  prune_zero_synapses: True
  timeseries: False
  anomaly_window: 1000
  confidence_window: 1000
  noise_tolerance: 0.0
  sm_ac: 0.99<|MERGE_RESOLUTION|>--- conflicted
+++ resolved
@@ -18,13 +18,8 @@
 #  epochs: 2
 #  policy_repeats: 4
   steps_per_policy: *n_states
-<<<<<<< HEAD
-  policy_selection_rule: 'ordered'
+  policy_selection_rule: ordered
   temporal_pooler: ablation_utp
-=======
-  policy_selection_rule: ordered
-  temporal_pooler: sandwich_tp
->>>>>>> 6144c03a
 
 generator:
   _type_: synthetic
